--- conflicted
+++ resolved
@@ -26,11 +26,7 @@
 
       - name: Install dioxus-cli
         run: |
-<<<<<<< HEAD
-          cargo install dioxus-cli --version 0.6.0-alpha.4 --force
-=======
           cargo install dioxus-cli --version 0.6.0-alpha.4
->>>>>>> 95ed4016
 
       - name: Dioxus Lint
         env:
@@ -55,13 +51,10 @@
           target: wasm32-unknown-unknown
           toolchain: stable
 
-<<<<<<< HEAD
-=======
       - name: Install dioxus-cli
         run: |
           cargo install dioxus-cli --version 0.6.0-alpha.4
 
->>>>>>> 95ed4016
       - name: Cache builder
         id: test-cache-builder
         uses: actions/cache@v3
@@ -70,10 +63,6 @@
           path: |
             target
 
-      - name: Install dioxus-cli
-        run: |
-          cargo install dioxus-cli --version 0.6.0-alpha.4 --force
-
       - name: Testing
         env:
           REGION: ap-northeast-2
