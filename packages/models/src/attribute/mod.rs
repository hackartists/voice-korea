// FIXME: remove this model when attribute page is migrating postgre db fully
#[cfg(feature = "server")]
use by_axum::aide;
#[cfg(feature = "server")]
use schemars::JsonSchema;
use serde::{Deserialize, Serialize};

pub mod attribute_v2;
<<<<<<< HEAD
pub use attribute_v2::*;
=======
>>>>>>> a3a5f2c8

#[derive(Debug, Clone, Eq, PartialEq, Serialize, Deserialize, Default)]
#[cfg_attr(feature = "server", derive(JsonSchema, aide::OperationIo))]

pub struct CreateAttributeRequest {
    pub name: String,
    pub attribute_items: Vec<AttributeItemInfo>,
}

#[derive(Debug, Clone, Eq, PartialEq, Serialize, Deserialize, Default)]
#[cfg_attr(feature = "server", derive(JsonSchema, aide::OperationIo))]

pub struct UpdateAttributeRequest {
    pub name: String,
    pub attribute_items: Vec<AttributeItemInfo>,
}

#[derive(Debug, Clone, PartialEq, Serialize, Deserialize, Default)]
#[cfg_attr(feature = "server", derive(JsonSchema, aide::OperationIo))]

pub struct Attribute {
    // attributes
    pub id: String,
    pub r#type: String,
    pub gsi1: String, // attribute#organization_id
    pub organization_id: String,

    pub name: String,

    pub created_at: i64,
    pub updated_at: i64,
    pub deleted_at: Option<i64>,
}

impl Attribute {
    pub fn new(organization_id: String, name: String) -> Self {
        let now = chrono::Utc::now().timestamp_millis();
        Self {
            id: uuid::Uuid::new_v4().to_string(),
            r#type: "attribute".to_string(),
            gsi1: format!("attribute#{}", organization_id),
            organization_id: organization_id.clone(),
            name,
            created_at: now,
            updated_at: now,
            deleted_at: None,
        }
    }

    pub fn get_gsi1(organization_id: &str) -> String {
        format!("{}#{}", Self::get_type(), organization_id)
    }

    pub fn get_gsi1_deleted(organization_id: &str) -> String {
        format!("{}#{}", Self::get_deleted_type(), organization_id)
    }

    pub fn get_deleted_type() -> String {
        "deleted#attribute".to_string()
    }

    pub fn get_type() -> String {
        "attribute".to_string()
    }
}

#[derive(Debug, Clone, Eq, PartialEq, Serialize, Deserialize, Default)]
#[cfg_attr(feature = "server", derive(JsonSchema, aide::OperationIo))]
pub struct AttributeItem {
    pub id: String,
    pub r#type: String,
    pub gsi1: String, // attribute#item#attribute_id
    pub attribute_id: String,
    pub name: String,

    pub created_at: i64,
}

impl AttributeItem {
    pub fn new(attribute_id: String, name: String) -> Self {
        let now = chrono::Utc::now().timestamp_millis();
        Self {
            id: uuid::Uuid::new_v4().to_string(),
            r#type: "attribute#item".to_string(),
            gsi1: format!("attribute#item#{}", attribute_id),
            attribute_id,
            name,
            created_at: now,
        }
    }

    pub fn get_gsi1(attribute_id: &str) -> String {
        format!("{}#{}", Self::get_type(), attribute_id)
    }

    pub fn get_gsi1_deleted(attribute_id: &str) -> String {
        format!("{}#{}", Self::get_deleted_type(), attribute_id)
    }

    pub fn get_deleted_type() -> String {
        "deleted#attribute#item".to_string()
    }

    pub fn get_type() -> String {
        "attribute#item".to_string()
    }
}

#[derive(Debug, Clone, Eq, PartialEq, Serialize, Deserialize, Default)]
#[cfg_attr(feature = "server", derive(JsonSchema, aide::OperationIo))]
pub struct AttributeResponse {
    pub id: String,
    pub name: Option<String>,
    pub attribute: Vec<AttributeItemInfo>,
}

#[derive(Debug, Clone, Eq, PartialEq, Serialize, Deserialize, Default)]
#[cfg_attr(feature = "server", derive(JsonSchema, aide::OperationIo))]
pub struct AttributeItemInfo {
    pub id: String, //id가 ""일 경우 내부에서 즉각적인 id 추가
    pub name: String,
}

#[derive(Debug, Clone, Eq, PartialEq, serde::Serialize, serde::Deserialize)]
#[serde(rename_all = "snake_case")]
#[cfg_attr(feature = "server", derive(JsonSchema, aide::OperationIo))]
pub enum AttributeActionRequest {
    Create(CreateAttributeRequest),
}

#[derive(Debug, Clone, Eq, PartialEq, serde::Serialize, serde::Deserialize)]
#[serde(rename_all = "snake_case")]
#[cfg_attr(feature = "server", derive(JsonSchema, aide::OperationIo))]
pub enum AttributeByIdActionRequest {
    Delete,
    Update(UpdateAttributeRequest),
}

#[derive(Debug, Clone, Eq, PartialEq, Serialize, Deserialize, Default)]
#[cfg_attr(feature = "server", derive(JsonSchema, aide::OperationIo))]
pub struct AttributesResponse {
    pub id: String,
    pub name: String,
    pub attribute: Vec<String>,
}<|MERGE_RESOLUTION|>--- conflicted
+++ resolved
@@ -6,10 +6,6 @@
 use serde::{Deserialize, Serialize};
 
 pub mod attribute_v2;
-<<<<<<< HEAD
-pub use attribute_v2::*;
-=======
->>>>>>> a3a5f2c8
 
 #[derive(Debug, Clone, Eq, PartialEq, Serialize, Deserialize, Default)]
 #[cfg_attr(feature = "server", derive(JsonSchema, aide::OperationIo))]
