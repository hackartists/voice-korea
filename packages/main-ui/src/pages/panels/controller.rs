--- conflicted
+++ resolved
@@ -2,16 +2,12 @@
 use dioxus_logger::tracing;
 use dioxus_translate::{translate, Language};
 use models::{
-<<<<<<< HEAD
     attribute_v2::{AgeV2, GenderV2, RegionV2, SalaryV2},
-    panel_v2::{
+    prelude::{
         PanelV2, PanelV2Client, PanelV2CreateRequest, PanelV2DeleteRequest, PanelV2Summary,
         PanelV2UpdateRequest,
     },
-=======
-    prelude::{CreatePanelRequest, PanelV2, PanelV2Summary},
-    AttributeResponse,
->>>>>>> f8526a9b
+    PanelV2Action, PanelV2ByIdAction,
 };
 
 use crate::{
@@ -172,9 +168,7 @@
         let mut panel_resource = self.panel_resource;
         let client = (self.client)().clone();
 
-        let _ = client
-            .act(models::panel_v2::PanelV2Action::Create(req))
-            .await;
+        let _ = client.act(PanelV2Action::Create(req)).await;
         panel_resource.restart();
     }
 
@@ -213,9 +207,7 @@
                                     let salary = salary.unwrap();
                                     req.salary = salary;
                                     tracing::info!("update salary clicked: {index} {:?}", req);
-                                    let _ = client
-                                        .act_by_id(&id, models::panel_v2::PanelV2ByIdAction::Update(req))
-                                        .await;
+                                    let _ = client.act_by_id(&id, PanelV2ByIdAction::Update(req)).await;
                                     panel_resource.restart();
                                     popup_service.close();
                                 } else {}
@@ -278,9 +270,7 @@
                                     let region = region.unwrap();
                                     req.region = region;
                                     tracing::info!("update region clicked: {index} {:?}", req);
-                                    let _ = client
-                                        .act_by_id(&id, models::panel_v2::PanelV2ByIdAction::Update(req))
-                                        .await;
+                                    let _ = client.act_by_id(&id, PanelV2ByIdAction::Update(req)).await;
                                     panel_resource.restart();
                                     popup_service.close();
                                 } else {}
@@ -325,9 +315,7 @@
                                     let gender = gender.unwrap();
                                     req.gender = gender;
                                     tracing::info!("update gender clicked: {index} {:?}", req);
-                                    let _ = client
-                                        .act_by_id(&id, models::panel_v2::PanelV2ByIdAction::Update(req))
-                                        .await;
+                                    let _ = client.act_by_id(&id, PanelV2ByIdAction::Update(req)).await;
                                     panel_resource.restart();
                                     popup_service.close();
                                 } else {}
@@ -380,9 +368,7 @@
                                     let age = age.unwrap();
                                     req.age = age;
                                     tracing::debug!("update age clicked: {index} {:?}", req);
-                                    let _ = client
-                                        .act_by_id(&id, models::panel_v2::PanelV2ByIdAction::Update(req))
-                                        .await;
+                                    let _ = client.act_by_id(&id, PanelV2ByIdAction::Update(req)).await;
                                     panel_resource.restart();
                                     popup_service.close();
                                 } else {}
@@ -419,7 +405,7 @@
                             tracing::debug!("remove panel clicked: {index}");
                             let _ = client
                                 .act(
-                                    models::panel_v2::PanelV2Action::Delete(PanelV2DeleteRequest {
+                                    PanelV2Action::Delete(PanelV2DeleteRequest {
                                         id: panel_id,
                                     }),
                                 )
@@ -467,9 +453,7 @@
                             req.name = name;
                             async move {
                                 tracing::debug!("update panel clicked: {index}");
-                                let _ = client
-                                    .act_by_id(&id, models::panel_v2::PanelV2ByIdAction::Update(req))
-                                    .await;
+                                let _ = client.act_by_id(&id, PanelV2ByIdAction::Update(req)).await;
                                 panel_resource.restart();
                                 popup_service.close();
                             }
@@ -503,7 +487,7 @@
         };
 
         let _ = client
-            .act_by_id(&panel.id, models::panel_v2::PanelV2ByIdAction::Update(req))
+            .act_by_id(&panel.id, PanelV2ByIdAction::Update(req))
             .await;
 
         panel_resource.restart();
