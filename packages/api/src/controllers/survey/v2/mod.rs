use by_axum::{
    auth::Authorization,
    axum::{
        extract::{Path, Query, State},
        routing::post,
        Extension, Json,
    },
};
use models::*;
use sqlx::postgres::PgRow;

use crate::utils::nonce_lab::NonceLabClient;

#[derive(Clone, Debug)]
pub struct SurveyControllerV2 {
    panel_survey_repo: PanelSurveysRepository,
    repo: SurveyV2Repository,
    pool: sqlx::Pool<sqlx::Postgres>,
    nonce_lab: NonceLabClient,
}

impl SurveyControllerV2 {
    pub fn new(pool: sqlx::Pool<sqlx::Postgres>) -> Self {
        let repo = SurveyV2::get_repository(pool.clone());
        let panel_survey_repo = PanelSurveys::get_repository(pool.clone());
<<<<<<< HEAD
        let ctrl = SurveyControllerV2 {
=======

        Self {
>>>>>>> d619fa66
            repo,
            panel_survey_repo,
            pool,
            nonce_lab: NonceLabClient::new(),
        }
    }

    pub fn route(pool: sqlx::Pool<sqlx::Postgres>) -> Result<by_axum::axum::Router> {
        let ctrl = Self::new(pool);

        Ok(by_axum::axum::Router::new()
            .route("/:id", post(Self::act_by_id).get(Self::get_survey_v2))
            .with_state(ctrl.clone())
            .route("/", post(Self::act_survey_v2).get(Self::list_survey_v2))
            .with_state(ctrl.clone()))
    }

    pub async fn act_by_id(
        State(ctrl): State<SurveyControllerV2>,
        Extension(_auth): Extension<Option<Authorization>>,
        Path((org_id, id)): Path<(i64, i64)>,
        Json(body): Json<SurveyV2ByIdAction>,
    ) -> Result<Json<SurveyV2>> {
        tracing::debug!("act_by_id: {:?} {:?}", id, body);

        match body {
            SurveyV2ByIdAction::Update(params) => ctrl.update(org_id, id, params).await,
        }
    }

    pub async fn act_survey_v2(
        State(ctrl): State<SurveyControllerV2>,
        Path(org_id): Path<i64>,
        Extension(auth): Extension<Option<Authorization>>,
        Json(body): Json<SurveyV2Action>,
    ) -> Result<Json<SurveyV2>> {
        tracing::debug!("act_survey_v2 {:?}", body);
        if auth.is_none() {
            return Err(ApiError::Unauthorized);
        }

        match body {
            SurveyV2Action::Create(body) => ctrl.create(org_id, body).await,
            SurveyV2Action::Delete(body) => ctrl.delete(body.id).await,
        }
    }

    pub async fn get_survey_v2(
        State(ctrl): State<SurveyControllerV2>,
        Extension(_auth): Extension<Option<Authorization>>,
        Path((org_id, id)): Path<(i64, i64)>,
    ) -> Result<Json<SurveyV2>> {
        tracing::debug!("get_survey_v2 {:?}", id);
        let survey = ctrl
            .repo
            .find_one(&SurveyV2ReadAction::new().find_by_id(id))
            .await?;

        if survey.org_id != org_id {
            return Err(ApiError::Unauthorized);
        }

        Ok(Json(survey))
    }

    pub async fn list_survey_v2(
        State(ctrl): State<SurveyControllerV2>,
        Path(org_id): Path<i64>,
        Extension(_auth): Extension<Option<Authorization>>,
        Query(q): Query<SurveyV2Param>,
    ) -> Result<Json<SurveyV2GetResponse>> {
        tracing::debug!("list_survey_v2 {:?}", q);

        match q {
            SurveyV2Param::Query(q) => ctrl.find(org_id, q).await,
            _ => Err(ApiError::InvalidAction),
        }
    }
}

impl SurveyControllerV2 {
    pub async fn find(
        &self,
        org_id: i64,
        SurveyV2Query { size, bookmark, .. }: SurveyV2Query,
    ) -> Result<Json<SurveyV2GetResponse>> {
        let mut total_count: i64 = 0;

        // let query = SurveyV2Summary::base_sql_with("where org_id = $1 limit $2 offset $3");

        // FIXME: fix to this line bug
        // query.push_str(" order by id desc");
        // tracing::debug!("find query: {}", query);

        let items: Vec<SurveyV2Summary> = sqlx::query(
            &"SELECT 
        COUNT(*) OVER() AS total_count, 
        p.id, 
        p.created_at, 
        p.updated_at, 
        p.name, 
        p.project_type, 
        p.project_area, 
        p.status, 
        p.started_at, 
        p.ended_at, 
        p.quotes, 
        p.org_id, 
        p.panel_counts, 
        COALESCE(
            json_agg(to_jsonb(panels)) FILTER (WHERE panels.id IS NOT NULL), '[]'
        ) AS panels
    FROM surveys p 
    LEFT JOIN panel_surveys ps ON p.id = ps.survey_id
    LEFT JOIN panels panels ON ps.panel_id = panels.id
    WHERE p.org_id = $1 
    GROUP BY p.id, p.created_at, p.updated_at, p.name, p.project_type, 
             p.project_area, p.status, p.started_at, p.ended_at, p.quotes, 
             p.org_id, p.panel_counts
    LIMIT $2 OFFSET $3;",
        )
        .bind(org_id)
        .bind(size as i64)
        .bind(size as i64 * (bookmark.unwrap_or("1".to_string()).parse::<i64>().unwrap() - 1))
        .map(|r: PgRow| {
            use sqlx::Row;

            total_count = r.get("total_count");
            r.into()
        })
        .fetch_all(&self.pool)
        .await?;

        Ok(Json(SurveyV2GetResponse::Query(QueryResponse {
            items,
            total_count,
        })))
    }

    pub async fn delete(&self, id: i64) -> Result<Json<SurveyV2>> {
        tracing::debug!("delete survey: {:?}", id);

        let _ = self.repo.delete(id).await?;

        Ok(Json(SurveyV2::default()))
    }

    pub async fn update(
        &self,
        org_id: i64,
        id: i64,
        body: SurveyV2UpdateRequest,
    ) -> Result<Json<SurveyV2>> {
        //FIXME: receive panel params and update panel data
        let survey = self
            .repo
            .update(
                id,
                SurveyV2RepositoryUpdateRequest {
                    name: Some(body.name),
                    project_type: Some(body.project_type),
                    project_area: Some(body.project_area),
                    status: Some(body.status),
                    started_at: Some(body.started_at),
                    ended_at: Some(body.ended_at),
                    description: Some(body.description),
                    quotes: Some(body.quotes),
                    org_id: Some(org_id),
                    questions: Some(body.questions),
                    panel_counts: Some(body.panel_counts),
                },
            )
            .await?;
        Ok(Json(survey))
    }

    pub async fn create(
        &self,
        org_id: i64,
        SurveyV2CreateRequest {
            name,
            project_area,
            started_at,
            ended_at,
            description,
            quotes,
            questions,
            panels,
        }: SurveyV2CreateRequest,
    ) -> Result<Json<SurveyV2>> {
        tracing::debug!("create {:?}", org_id,);
        let mut tx = self.pool.begin().await?;

        let survey = match self
            .repo
            .insert_with_tx(
                &mut *tx,
                name,
                ProjectType::Survey,
                project_area,
                ProjectStatus::Ready,
                started_at,
                ended_at,
                description,
                quotes,
                org_id.clone(),
<<<<<<< HEAD
                body.questions.clone(),
                body.panel_counts.clone(),
=======
                questions,
>>>>>>> d619fa66
            )
            .await?
        {
            Some(v) => v,
            None => return Err(ApiError::SurveyAlreadyExists),
        };

        for panel in panels.clone() {
            let _ = self
                .panel_survey_repo
                .insert_with_tx(&mut *tx, panel.id, survey.id)
                .await?;
        }

        tx.commit().await?;

        // FIXME: This is workaround. Fix to use mock when testing
        #[cfg(not(test))]
        self.nonce_lab.create_survey(survey.clone().into()).await?;

        Ok(Json(survey))
    }
}

#[cfg(test)]
pub mod tests {

    use super::*;
    use crate::tests::*;

    #[tokio::test]
    async fn test_survey_create() {
        let TestContext { user, now, .. } = setup().await.unwrap();

        let cli = SurveyV2::get_client("http://localhost:3000");
        let org_id = user.orgs[0].id;

        let res = cli
            .create(
                org_id,
                "test".to_string(),
                ProjectArea::City,
                now,
                now + 3600,
                "test description".to_string(),
                100,
                vec![],
                vec![],
            )
            .await;

        assert!(res.is_ok(), "{:?}", res);
    }
}<|MERGE_RESOLUTION|>--- conflicted
+++ resolved
@@ -23,12 +23,8 @@
     pub fn new(pool: sqlx::Pool<sqlx::Postgres>) -> Self {
         let repo = SurveyV2::get_repository(pool.clone());
         let panel_survey_repo = PanelSurveys::get_repository(pool.clone());
-<<<<<<< HEAD
-        let ctrl = SurveyControllerV2 {
-=======
 
         Self {
->>>>>>> d619fa66
             repo,
             panel_survey_repo,
             pool,
@@ -217,6 +213,7 @@
             quotes,
             questions,
             panels,
+            panel_counts,
         }: SurveyV2CreateRequest,
     ) -> Result<Json<SurveyV2>> {
         tracing::debug!("create {:?}", org_id,);
@@ -235,12 +232,8 @@
                 description,
                 quotes,
                 org_id.clone(),
-<<<<<<< HEAD
-                body.questions.clone(),
-                body.panel_counts.clone(),
-=======
                 questions,
->>>>>>> d619fa66
+                panel_counts,
             )
             .await?
         {
@@ -257,9 +250,11 @@
 
         tx.commit().await?;
 
+        let _ = self.nonce_lab;
+
         // FIXME: This is workaround. Fix to use mock when testing
-        #[cfg(not(test))]
-        self.nonce_lab.create_survey(survey.clone().into()).await?;
+        // #[cfg(not(test))]
+        // self.nonce_lab.create_survey(survey.clone().into()).await?;
 
         Ok(Json(survey))
     }
@@ -289,6 +284,7 @@
                 100,
                 vec![],
                 vec![],
+                vec![],
             )
             .await;
 
