use by_axum::{
    auth::{authorization_middleware, set_auth_config},
    axum::middleware,
};
use by_types::DatabaseConfig;
use models::{v2::PanelV2, *};
use sqlx::postgres::PgPoolOptions;
// use by_types::DatabaseConfig;
// use sqlx::postgres::PgPoolOptions;
use tokio::net::TcpListener;

mod common;
mod controllers {
    pub mod panels {
        pub mod v2;
    }
    pub mod auth {
        pub mod v1;
    }
<<<<<<< HEAD
    pub mod resources {
        pub mod v1;
=======
    pub mod survey {
        pub mod v2;
>>>>>>> 82d7b97a
    }
    // pub mod members {
    //     pub mod v1;
    // }
    // pub mod organizations {
    //     pub mod v1;
    // }
    // pub mod groups {
    //     pub mod v1;
    // }
    // pub mod attributes {
    //     pub mod v1;
    // }
    // pub mod metadatas {
    //     pub mod v1;
    //     // pub mod v2;
    // }
    // pub mod search {
    //     pub mod v1;
    // }

    // pub mod public_opinions {
    //     pub mod v1;
    // }
    // pub mod public_surveys {
    //     pub mod v1;
    // }
    // pub mod survey {
    //     // FIXME: deprecated
    //     pub mod m1;
    //     pub mod v1;
    // }
}
pub mod config;
// mod middleware;
mod utils;

async fn migration(pool: &sqlx::Pool<sqlx::Postgres>) -> Result<()> {
    tracing::info!("Running migration");
    let v = Verification::get_repository(pool.clone());
    let o = Organization::get_repository(pool.clone());
    let u = User::get_repository(pool.clone());
<<<<<<< HEAD
    let resource = Resource::get_repository(pool.clone());
    // let files = Files::get_repository(pool.clone());
=======
    let p = PanelV2::get_repository(pool.clone());
    let s = SurveyV2::get_repository(pool.clone());
>>>>>>> 82d7b97a

    v.create_this_table().await?;
    o.create_this_table().await?;
    u.create_this_table().await?;
    s.create_this_table().await?;
    p.create_this_table().await?;

    resource.create_this_table().await?;
    // files.create_table().await?;

    v.create_related_tables().await?;
    o.create_related_tables().await?;
    u.create_related_tables().await?;
    s.create_related_tables().await?;
    p.create_related_tables().await?;

    resource.create_related_tables().await?;
    // files.create_related_tables().await?;

    tracing::info!("Migration done");
    Ok(())
}

#[tokio::main]
async fn main() -> Result<()> {
    let app = by_axum::new();
    let conf = config::get();
    set_auth_config(conf.auth.clone());

    let pool = if let DatabaseConfig::Postgres { url, pool_size } = conf.database {
        PgPoolOptions::new()
            .max_connections(pool_size)
            .connect(url)
            .await
            .expect("Failed to connect to Postgres")
    } else {
        panic!("Database is not initialized. Call init() first.");
    };

    migration(&pool).await?;

    let app = app
        .nest(
            "/panels/v2",
            controllers::panels::v2::PanelControllerV2::route(pool.clone())?,
        )
        .nest(
            "/auth/v1",
            controllers::auth::v1::UserControllerV1::route(pool.clone())?,
        )
        .nest(
<<<<<<< HEAD
            "/resource/v1",
            controllers::resources::v1::ResourceConterollerV1::route(pool.clone())?,
=======
            "/surveys/v2",
            controllers::survey::v2::SurveyControllerV2::route(pool.clone())?,
>>>>>>> 82d7b97a
        )
        .layer(middleware::from_fn(authorization_middleware));
    // .nest(
    //     "/members/v1",
    //     controllers::members::v1::MemberControllerV1::router(),
    // )
    // .nest(
    //     "/organizations/v1",
    //     controllers::organizations::v1::OrganizationControllerV1::router(),
    // )
    // .nest(
    //     "/groups/v1",
    //     controllers::groups::v1::GroupControllerV1::router(),
    // )
    // .nest(
    //     "/attributes/v1",
    //     controllers::attributes::v1::AttributeControllerV1::router(),
    // )
    // .nest(
    //     "/metadatas/v1",
    //     controllers::metadatas::v1::MetadataControllerV1::router(),
    // )
    // .nest(
    //     "/metadatas/v2",
    //     controllers::metadatas::v2::MetadataControllerV2::route(pool.clone())
    //         .await
    //         .unwrap(),
    // )
    // .nest(
    //     "/search/v1",
    //     controllers::search::v1::SearchControllerV1::router(),
    // )

    // .nest(
    //     "/public-opinions/v1",
    //     controllers::public_opinions::v1::PublicOpinionControllerV1::router(),
    // )
    // .nest(
    //     "/public-surveys/v1",
    //     controllers::public_surveys::v1::PublicSurveyControllerV1::router(),
    // )
    // .nest("/survey/v1", controllers::survey::v1::AxumState::router()) // FIXME: deprecated
    // .nest("/survey/m1", controllers::survey::m1::AxumState::router()); // FIXME: deprecated

    let port = option_env!("PORT").unwrap_or("3000");
    let listener = TcpListener::bind(format!("0.0.0.0:{}", port))
        .await
        .unwrap();
    tracing::info!("listening on {}", listener.local_addr().unwrap());
    by_axum::serve(listener, app).await.unwrap();

    Ok(())
}<|MERGE_RESOLUTION|>--- conflicted
+++ resolved
@@ -17,13 +17,11 @@
     pub mod auth {
         pub mod v1;
     }
-<<<<<<< HEAD
     pub mod resources {
         pub mod v1;
-=======
+    }
     pub mod survey {
         pub mod v2;
->>>>>>> 82d7b97a
     }
     // pub mod members {
     //     pub mod v1;
@@ -66,31 +64,28 @@
     let v = Verification::get_repository(pool.clone());
     let o = Organization::get_repository(pool.clone());
     let u = User::get_repository(pool.clone());
-<<<<<<< HEAD
     let resource = Resource::get_repository(pool.clone());
     // let files = Files::get_repository(pool.clone());
-=======
     let p = PanelV2::get_repository(pool.clone());
     let s = SurveyV2::get_repository(pool.clone());
->>>>>>> 82d7b97a
 
     v.create_this_table().await?;
     o.create_this_table().await?;
     u.create_this_table().await?;
-    s.create_this_table().await?;
-    p.create_this_table().await?;
 
     resource.create_this_table().await?;
     // files.create_table().await?;
+    s.create_this_table().await?;
+    p.create_this_table().await?;
 
     v.create_related_tables().await?;
     o.create_related_tables().await?;
     u.create_related_tables().await?;
-    s.create_related_tables().await?;
-    p.create_related_tables().await?;
 
     resource.create_related_tables().await?;
     // files.create_related_tables().await?;
+    s.create_related_tables().await?;
+    p.create_related_tables().await?;
 
     tracing::info!("Migration done");
     Ok(())
@@ -124,13 +119,12 @@
             controllers::auth::v1::UserControllerV1::route(pool.clone())?,
         )
         .nest(
-<<<<<<< HEAD
             "/resource/v1",
             controllers::resources::v1::ResourceConterollerV1::route(pool.clone())?,
-=======
+        )
+        .nest(
             "/surveys/v2",
             controllers::survey::v2::SurveyControllerV2::route(pool.clone())?,
->>>>>>> 82d7b97a
         )
         .layer(middleware::from_fn(authorization_middleware));
     // .nest(
