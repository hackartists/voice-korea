SERVICE ?= $(shell basename `git rev-parse --show-toplevel`)
VERSION ?= $(shell toml get Cargo.toml package.version | tr -d \")
COMMIT ?= $(shell git rev-parse --short HEAD)
ENV ?= local
HOST ?= 0.0.0.0:8080
PROFILE ?= default
RUST_LOG ?= info
API_URL ?= "http://localhost:3000"

ifneq ("$(PROFILE)","default")
	AWS_FLAG += --profile $(PROFILE)
endif

ifeq ("$(ENV)","prod")
	LOG_LEVEL ?= info
	VOICE_KOREA_TABLE_NAME = voice-korea-prod
	BASE_URL = https://voice-korea.biyard.co
<<<<<<< HEAD
#FIXME: Change URL
	API_URL = https://voice-korea-api.biyard.co
=======
	API_URL = https://voice-korea-api.dev.biyard.co
>>>>>>> 80853798
endif

ifeq ("$(ENV)","dev")
	VOICE_KOREA_TABLE_NAME = voice-korea-dev
	BASE_URL = https://voice-korea.dev.biyard.co
<<<<<<< HEAD
#FIXME: Change URL
=======
>>>>>>> 80853798
	API_URL = https://voice-korea-api.dev.biyard.co
endif

ifeq ("$(ENV)","local")
	VOICE_KOREA_TABLE_NAME = voice-korea-dev
	BASE_URL = http://localhost:8080
endif

ACCESS_KEY_ID ?= $(shell aws configure get aws_access_key_id $(AWS_FLAG))
SECRET_ACCESS_KEY ?= $(shell aws configure get aws_secret_access_key $(AWS_FLAG))
REGION ?= $(shell aws configure get region)
AWS_DYNAMODB_KEY ?= "id"
RUSTFLAGS ?= -D warnings
LOG_LEVEL ?= debug

BUILD_ENV ?= ENV=$(ENV) VERSION=$(VERSION) COMMIT=$(COMMIT) LOG_LEVEL=$(LOG_LEVEL) AWS_REGION=${REGION} AWS_ACCESS_KEY_ID=${ACCESS_KEY_ID} AWS_DYNAMODB_KEY=${AWS_DYNAMODB_KEY} AWS_SECRET_ACCESS_KEY=${SECRET_ACCESS_KEY} TABLE_NAME=$(VOICE_KOREA_TABLE_NAME) BASE_URL=$(BASE_URL) API_URL=${API_URL} RUSTFLAGS="${RUSTFLAGS}"

setup.tool:
	cargo install dioxus-cli --version 0.6.0-rc.0
	cargo install toml-cli
	npm i -g tailwindcss

run: public/tailwind.css
	$(BUILD_ENV) dx serve -p platform

clean:
	rm -rf dist public/tailwind.css .aws-sam

public/tailwind.css:
	NODE_ENV=production tailwindcss -i ./input.css -o ./public/tailwind.css --minify

build: public/tailwind.css
	$(BUILD_ENV) dx build -p platform --release

.ONESHELL:
build-lambda: clean public/tailwind.css
	$(BUILD_ENV) dx build --release --server-features lambda -p platform

version:
	@echo $(VERSION)<|MERGE_RESOLUTION|>--- conflicted
+++ resolved
@@ -15,21 +15,12 @@
 	LOG_LEVEL ?= info
 	VOICE_KOREA_TABLE_NAME = voice-korea-prod
 	BASE_URL = https://voice-korea.biyard.co
-<<<<<<< HEAD
-#FIXME: Change URL
-	API_URL = https://voice-korea-api.biyard.co
-=======
 	API_URL = https://voice-korea-api.dev.biyard.co
->>>>>>> 80853798
 endif
 
 ifeq ("$(ENV)","dev")
 	VOICE_KOREA_TABLE_NAME = voice-korea-dev
 	BASE_URL = https://voice-korea.dev.biyard.co
-<<<<<<< HEAD
-#FIXME: Change URL
-=======
->>>>>>> 80853798
 	API_URL = https://voice-korea-api.dev.biyard.co
 endif
 
