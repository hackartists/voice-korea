--- conflicted
+++ resolved
@@ -10,14 +10,6 @@
     pub questions: Vec<SurveyQuestion>,
 }
 
-#[derive(Debug, Clone, PartialEq, Props, Serialize, Deserialize)]
-pub struct SurveyQuestion {
-    pub question_id: u64,
-    pub question_type: SurveyQuestionType,
-    pub question: String,
-    pub answers: Vec<String>,
-}
-
 impl Survey {
     pub fn new() -> Survey {
         Survey {
@@ -28,11 +20,27 @@
 }
 
 #[derive(Debug, Clone, PartialEq, Props, Serialize, Deserialize)]
+pub struct SurveyQuestion {
+    pub question_id: u64,
+    pub question_type: SurveyQuestionType,
+    pub question: String,
+    pub answers: Vec<String>,
+}
+
+#[derive(Debug, Clone, PartialEq, Serialize, Deserialize)]
+pub enum SurveyQuestionType {
+    #[serde(rename = "multiple_choice")]
+    MultipleChoice,
+    #[serde(rename = "subjective")]
+    Subjective,
+}
+
+#[derive(Debug, Clone, PartialEq, Props, Serialize, Deserialize)]
 pub struct TotalSurveySummaries {
     pub surveys: Vec<SurveySummary>,
 }
 
-#[derive(Debug, Clone, PartialEq, Props, Serialize, Deserialize)]
+#[derive(Debug, Clone, PartialEq, Props, Serialize, Deserialize, Default)]
 pub struct SurveySummary {
     pub id: String,
     pub status: SurveyStatus,
@@ -42,7 +50,6 @@
     pub responses: Option<u64>,
     pub expected_responses: Option<u64>,
     pub quotas: Option<Vec<Quota>>,
-
     #[serde(skip)]
     pub r#type: String,
 
@@ -54,20 +61,10 @@
     pub gsi2: String,
 }
 
-#[derive(Debug, Clone, PartialEq, Serialize, Deserialize)]
-<<<<<<< HEAD
-pub enum SurveyQuestionType {
-    #[serde(rename = "multiple_choice")]
-    MultipleChoice,
-    #[serde(rename = "subjective")]
-    Subjective,
-}
-
-#[derive(Debug, Clone, PartialEq, Serialize, Deserialize)]
-=======
+#[derive(Debug, Clone, PartialEq, Serialize, Deserialize, Default)]
 #[serde(rename_all = "snake_case")]
->>>>>>> b203a9f5
 pub enum SurveyStatus {
+    #[default]
     #[serde(rename = "draft")]
     Draft,
     #[serde(rename = "in_progress")]
