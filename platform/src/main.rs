--- conflicted
+++ resolved
@@ -2,47 +2,6 @@
 
 use dioxus_logger::tracing::{self, Level};
 
-<<<<<<< HEAD
-    pub use crate::pages::not_found::NotFoundPage;
-}
-use dioxus_logger::tracing;
-
-pub mod pages {
-    pub mod not_found;
-}
-
-pub mod presentations {
-    pub mod create;
-    pub mod dashboard;
-    pub mod find_email;
-    pub mod login;
-    pub mod reset_password;
-    pub mod write_question;
-    pub mod write_title;
-}
-
-pub mod models {
-    pub mod survey;
-}
-
-pub mod utils {
-    pub mod context;
-}
-
-pub mod layouts {
-    pub mod root_layout;
-}
-
-pub mod components {
-    pub mod bottom;
-    pub mod input;
-    pub mod table_row;
-}
-
-pub mod api;
-pub mod routes;
-=======
->>>>>>> b203a9f5
 use dioxus::prelude::*;
 
 use voice_korea::{routes::Route, utils::context::use_iitp_context_provider};
