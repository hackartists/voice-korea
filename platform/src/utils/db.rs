--- conflicted
+++ resolved
@@ -8,9 +8,5 @@
 }
 
 pub fn get(logger: &slog::Logger) -> easy_dynamodb::Client {
-<<<<<<< HEAD
-    easy_dynamodb::get_client(&logger.clone())
-=======
     easy_dynamodb::get_client(&logger)
->>>>>>> d46dafc9
 }