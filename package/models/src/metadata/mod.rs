use std::str::FromStr;

use dioxus_translate::Language;
use serde::{Deserialize, Serialize};
use crate::field::Field;
#[cfg(feature = "server")]
use by_axum::aide;
#[cfg(feature = "server")]
use schemars::JsonSchema;

#[derive(Debug, Clone, PartialEq, Serialize, Deserialize, Default)]
#[cfg_attr(feature = "server", derive(JsonSchema, aide::OperationIo))]
pub struct GetPutObjectUriRequest {
    pub file_name: String,
}

#[derive(Debug, Clone, Eq, PartialEq, Serialize, Deserialize)]
#[cfg_attr(feature = "server", derive(JsonSchema, aide::OperationIo))]
pub struct GetPutObjectUriResponse {
    pub presigned_uris: Vec<String>,
    pub uris: Vec<String>,
}

#[derive(Debug, Clone, Eq, PartialEq, Serialize, Deserialize, Default)]
#[cfg_attr(feature = "server", derive(JsonSchema, aide::OperationIo))]
pub struct CreateMetadataRequest {
    pub name: String,
    pub urls: Vec<String>,
    pub metadata_type: Option<MetadataType>,
    pub metadata_field: Option<Field>,
    pub metadata_purpose: Option<MetadataPurpose>,
    pub metadata_source: Option<MetadataSource>,
    pub metadata_authority: Option<MetadataAuthority>,

    pub public_opinion_projects: Option<Vec<PublicOpinion>>,
    pub public_survey_projects: Option<Vec<PublicSurvey>>,
}

#[derive(Debug, Clone, Eq, PartialEq, Serialize, Deserialize, Default)]
#[cfg_attr(feature = "server", derive(JsonSchema, aide::OperationIo))]
pub struct UpdateMetadataRequest {
    pub name: String,
    pub urls: Vec<String>,
    pub metadata_type: Option<MetadataType>,
    pub metadata_field: Option<Field>,
    pub metadata_purpose: Option<MetadataPurpose>,
    pub metadata_source: Option<MetadataSource>,
    pub metadata_authority: Option<MetadataAuthority>,

    pub public_opinion_projects: Option<Vec<PublicOpinion>>,
    pub public_survey_projects: Option<Vec<PublicSurvey>>,
}

#[derive(Debug, Clone, PartialEq, Serialize, Deserialize, Default)]
#[cfg_attr(feature = "server", derive(JsonSchema, aide::OperationIo))]
pub struct MetadataSummary {
    pub id: String,
    pub name: String,
    pub urls: Vec<String>,
    pub metadata_type: Option<MetadataType>,
    pub metadata_field: Option<Field>,
    pub metadata_purpose: Option<MetadataPurpose>,
    pub metadata_source: Option<MetadataSource>,
    pub metadata_authority: Option<MetadataAuthority>,

    pub public_opinion_projects: Option<Vec<PublicOpinion>>,
    pub public_survey_projects: Option<Vec<PublicSurvey>>,
    pub updated_at: i64,
}

#[derive(Debug, Clone, Eq, PartialEq, serde::Serialize, serde::Deserialize)]
#[serde(rename_all = "snake_case")]
#[cfg_attr(feature = "server", derive(JsonSchema, aide::OperationIo))]
pub enum MetadataActionRequest {
    Create(CreateMetadataRequest),
}

#[derive(Debug, Clone, Eq, PartialEq, serde::Serialize, serde::Deserialize)]
#[serde(rename_all = "snake_case")]
#[cfg_attr(feature = "server", derive(JsonSchema, aide::OperationIo))]
pub enum MetadataByIdActionRequest {
    Delete,
    Update(UpdateMetadataRequest),
}

#[derive(Debug, Clone, Eq, PartialEq, Serialize, Deserialize, Default)]
#[cfg_attr(feature = "server", derive(JsonSchema, aide::OperationIo))]
pub struct PublicOpinion {
    pub id: String,
    pub name: String,
}

#[derive(Debug, Clone, Eq, PartialEq, Serialize, Deserialize, Default)]
#[cfg_attr(feature = "server", derive(JsonSchema, aide::OperationIo))]
pub struct PublicSurvey {
    pub id: String,
    pub name: String,
}

#[derive(Debug, Clone, Eq, PartialEq, Serialize, Deserialize, Default)]
#[cfg_attr(feature = "server", derive(JsonSchema, aide::OperationIo))]
pub enum MetadataAuthority {
    #[default]
    Public,
    Private,
    Restricted,
}

impl MetadataAuthority {
    pub fn translate(&self, lang: &Language) -> &'static str {
        match lang {
            Language::En => match self {
                MetadataAuthority::Public => "Public Material",
                MetadataAuthority::Private => "Private Material",
                MetadataAuthority::Restricted => "Restricted Material",
            },
            Language::Ko => match self {
                MetadataAuthority::Public => "공개 자료",
                MetadataAuthority::Private => "제한 자료",
                MetadataAuthority::Restricted => "기밀 자료",
            },
        }
    }
}

impl FromStr for MetadataAuthority {
    fn from_str(s: &str) -> Result<Self, Self::Err> {
        match s {
            "공개 자료" | "Public Material" => Ok(MetadataAuthority::Public),
            "제한 자료" | "Private Material" => Ok(MetadataAuthority::Private),
            "기밀 자료" | "Restricted Material" => Ok(MetadataAuthority::Restricted),
            _ => Err(format!("invalid field")),
        }
    }

    type Err = String;
}

#[derive(Debug, Clone, Eq, PartialEq, Serialize, Deserialize, Default)]
<<<<<<< HEAD
#[cfg_attr(feature = "server", derive(JsonSchema, aide::OperationIo))]
=======
#[serde(rename_all = "snake_case")]
>>>>>>> 796b2a68
pub enum MetadataSource {
    #[default]
    Internal,
    External,
    Government,
    Company,
}

impl MetadataSource {
    pub fn translate(&self, lang: &Language) -> &'static str {
        match lang {
            Language::En => match self {
                MetadataSource::Internal => "Internal Material",
                MetadataSource::External => "External Material",
                MetadataSource::Government => "Agency",
                MetadataSource::Company => "Privacy Enterprise",
            },
            Language::Ko => match self {
                MetadataSource::Internal => "내부 자료",
                MetadataSource::External => "외부 자료",
                MetadataSource::Government => "정부 기관",
                MetadataSource::Company => "민간 기업",
            },
        }
    }
}

impl FromStr for MetadataSource {
    fn from_str(s: &str) -> Result<Self, Self::Err> {
        match s {
            "내부 자료" | "Internal Material" => Ok(MetadataSource::Internal),
            "외부 자료" | "External Material" => Ok(MetadataSource::External),
            "정부 기관" | "Agency" => Ok(MetadataSource::Government),
            "민간 기업" | "Privacy Enterprise" => Ok(MetadataSource::Company),
            _ => Err(format!("invalid field")),
        }
    }

    type Err = String;
}

#[derive(Debug, Clone, Eq, PartialEq, Serialize, Deserialize, Default)]
<<<<<<< HEAD
#[cfg_attr(feature = "server", derive(JsonSchema, aide::OperationIo))]
=======
#[serde(rename_all = "snake_case")]
>>>>>>> 796b2a68
pub enum MetadataPurpose {
    #[default]
    DevelopmentPolicy,
    AcademicResearch,
    PublicDiscussion,
    Education,
}

impl MetadataPurpose {
    pub fn translate(&self, lang: &Language) -> &'static str {
        match lang {
            Language::En => match self {
                MetadataPurpose::DevelopmentPolicy => "Policy Development",
                MetadataPurpose::AcademicResearch => "Academic Research",
                MetadataPurpose::PublicDiscussion => "Public Discussion Document",
                MetadataPurpose::Education => "Education Document",
            },
            Language::Ko => match self {
                MetadataPurpose::DevelopmentPolicy => "정책 개발",
                MetadataPurpose::AcademicResearch => "학술 연구",
                MetadataPurpose::PublicDiscussion => "공론화 자료",
                MetadataPurpose::Education => "교육 자료",
            },
        }
    }
}

impl FromStr for MetadataPurpose {
    fn from_str(s: &str) -> Result<Self, Self::Err> {
        match s {
            "정책 개발" | "Policy Development" => Ok(MetadataPurpose::DevelopmentPolicy),
            "학술 연구" | "Academic Research" => Ok(MetadataPurpose::AcademicResearch),
            "공론화 자료" | "Public Discussion Document" => {
                Ok(MetadataPurpose::PublicDiscussion)
            }
            "교육 자료" | "Education Document" => Ok(MetadataPurpose::Education),
            _ => Err(format!("invalid field")),
        }
    }

    type Err = String;
}

#[derive(Debug, Clone, Eq, PartialEq, Serialize, Deserialize, Default)]
<<<<<<< HEAD
#[cfg_attr(feature = "server", derive(JsonSchema, aide::OperationIo))]
=======
#[serde(rename_all = "snake_case")]
>>>>>>> 796b2a68
pub enum MetadataType {
    #[default]
    Report,
    Statistics,
    Survey,
    Thesis,
    Presentation,
    Media,
}

impl MetadataType {
    pub fn translate(&self, lang: &Language) -> &'static str {
        match lang {
            Language::En => match self {
                MetadataType::Report => "Report",
                MetadataType::Statistics => "Statistics",
                MetadataType::Survey => "Survey",
                MetadataType::Thesis => "Thesis",
                MetadataType::Presentation => "Presentations",
                MetadataType::Media => "Media",
            },
            Language::Ko => match self {
                MetadataType::Report => "보고서",
                MetadataType::Statistics => "통계 자료",
                MetadataType::Survey => "설문 데이터",
                MetadataType::Thesis => "연구 논문",
                MetadataType::Presentation => "발표 자료",
                MetadataType::Media => "미디어",
            },
        }
    }
}

impl FromStr for MetadataType {
    fn from_str(s: &str) -> Result<Self, Self::Err> {
        match s {
            "보고서" | "Report" => Ok(MetadataType::Report),
            "통계 자료" | "Statistics" => Ok(MetadataType::Statistics),
            "설문 데이터" | "Survey" => Ok(MetadataType::Survey),
            "연구 논문" | "Thesis" => Ok(MetadataType::Thesis),
            "발표 자료" | "Presentations" => Ok(MetadataType::Presentation),
            "미디어" | "Media" => Ok(MetadataType::Media),
            _ => Err(format!("invalid field")),
        }
    }

    type Err = String;
}<|MERGE_RESOLUTION|>--- conflicted
+++ resolved
@@ -137,11 +137,8 @@
 }
 
 #[derive(Debug, Clone, Eq, PartialEq, Serialize, Deserialize, Default)]
-<<<<<<< HEAD
-#[cfg_attr(feature = "server", derive(JsonSchema, aide::OperationIo))]
-=======
-#[serde(rename_all = "snake_case")]
->>>>>>> 796b2a68
+#[serde(rename_all = "snake_case")]
+#[cfg_attr(feature = "server", derive(JsonSchema, aide::OperationIo))]
 pub enum MetadataSource {
     #[default]
     Internal,
@@ -184,11 +181,8 @@
 }
 
 #[derive(Debug, Clone, Eq, PartialEq, Serialize, Deserialize, Default)]
-<<<<<<< HEAD
-#[cfg_attr(feature = "server", derive(JsonSchema, aide::OperationIo))]
-=======
-#[serde(rename_all = "snake_case")]
->>>>>>> 796b2a68
+#[serde(rename_all = "snake_case")]
+#[cfg_attr(feature = "server", derive(JsonSchema, aide::OperationIo))]
 pub enum MetadataPurpose {
     #[default]
     DevelopmentPolicy,
@@ -233,11 +227,8 @@
 }
 
 #[derive(Debug, Clone, Eq, PartialEq, Serialize, Deserialize, Default)]
-<<<<<<< HEAD
-#[cfg_attr(feature = "server", derive(JsonSchema, aide::OperationIo))]
-=======
-#[serde(rename_all = "snake_case")]
->>>>>>> 796b2a68
+#[serde(rename_all = "snake_case")]
+#[cfg_attr(feature = "server", derive(JsonSchema, aide::OperationIo))]
 pub enum MetadataType {
     #[default]
     Report,
