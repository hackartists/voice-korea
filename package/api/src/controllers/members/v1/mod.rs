--- conflicted
+++ resolved
@@ -732,7 +732,6 @@
             }
         }
     }
-<<<<<<< HEAD
 
     pub async fn create_member(
         user_id: String,
@@ -763,10 +762,6 @@
     }
 }
 
-    
-=======
-}
-
 pub async fn find_user_id_by_email(
     email: String,
 ) -> Result<Option<String>, ApiError> {
@@ -792,5 +787,4 @@
     }
 
     Ok(Some(user.id.clone()))
-}
->>>>>>> 006d233e
+}