--- conflicted
+++ resolved
@@ -22,8 +22,6 @@
     log: slog::Logger,
 }
 
-<<<<<<< HEAD
-=======
 #[derive(Debug, serde::Deserialize)]
 pub struct Pagination {
     pub size: Option<usize>,
@@ -36,7 +34,6 @@
 }
 
 // TODO: feat create group member
->>>>>>> 2358e77d
 impl GroupControllerV1 {
     pub fn router(_db: std::sync::Arc<easy_dynamodb::Client>) -> Router {
         let log = root().new(o!("api-controller" => "GroupControllerV1"));
@@ -52,7 +49,7 @@
                 post(Self::act_group).get(Self::get_group),
             )
             .route(
-                "/organizations/:organization_id/search/groups",
+                "/organizations/:organization_id/groups",
                 get(Self::search_groups),
             )
             .route(
@@ -117,7 +114,8 @@
                 ctrl.remove_group(&claims.id, &group_id).await?;
             }
             GroupActionRequest::AddTeamMember(req) => {
-                ctrl.add_team_member(&group_id, &organization_id, req).await?;
+                ctrl.add_team_member(&group_id, &organization_id, req)
+                    .await?;
             }
             GroupActionRequest::RemoveTeamMember(group_member_id) => {
                 ctrl.remove_team_member(&group_id, &group_member_id).await?;
@@ -223,8 +221,8 @@
                     continue;
                 }
 
-                let res = cli.
-                    get::<User>(&mem.user_id)
+                let res = cli
+                    .get::<User>(&mem.user_id)
                     .await
                     .map_err(|e| ApiError::DynamoQueryException(e.to_string()))?;
 
@@ -406,7 +404,9 @@
                     ),
                     (
                         "gsi2",
-                        UpdateField::String(GroupMember::get_gsi2_deleted(&group_member.org_member_id)),
+                        UpdateField::String(GroupMember::get_gsi2_deleted(
+                            &group_member.org_member_id,
+                        )),
                     ),
                 ],
             )
@@ -495,7 +495,8 @@
             let item = res.items.first().unwrap();
 
             if item.deleted_at.is_some() {
-                let group_member = GroupMember::new(item.id.clone(), group_id, member.organization_id.clone());
+                let group_member =
+                    GroupMember::new(item.id.clone(), group_id, member.organization_id.clone());
 
                 match cli.upsert(group_member.clone()).await {
                     Ok(()) => {
@@ -572,7 +573,7 @@
             .get::<OrganizationMember>(&req.id)
             .await
             .map_err(|e| ApiError::DynamoQueryException(e.to_string()))?;
-        
+
         // check whether the member exists
         if res.is_none() {
             return Err(ApiError::NotFound);
@@ -611,14 +612,25 @@
         group_member_id: &str,
     ) -> Result<(), ApiError> {
         let log = self.log.new(o!("api" => "remove_team_member"));
-        slog::debug!(log, "remove_team_member {:?} {:?}", group_id, group_member_id);
+        slog::debug!(
+            log,
+            "remove_team_member {:?} {:?}",
+            group_id,
+            group_member_id
+        );
         let cli = easy_dynamodb::get_client(&log);
 
         cli.update(
             group_member_id,
             vec![
-                ("updated_at", UpdateField::I64(chrono::Utc::now().timestamp_millis())),
-                ("deleted_at", UpdateField::I64(chrono::Utc::now().timestamp_millis())),
+                (
+                    "updated_at",
+                    UpdateField::I64(chrono::Utc::now().timestamp_millis()),
+                ),
+                (
+                    "deleted_at",
+                    UpdateField::I64(chrono::Utc::now().timestamp_millis()),
+                ),
                 ("type", UpdateField::String(GroupMember::get_deleted_type())),
             ],
         )
@@ -734,7 +746,9 @@
                             ),
                             (
                                 "gsi2",
-                                UpdateField::String(GroupMember::get_gsi2_deleted(&member.org_member_id)),
+                                UpdateField::String(GroupMember::get_gsi2_deleted(
+                                    &member.org_member_id,
+                                )),
                             ),
                         ],
                     )
